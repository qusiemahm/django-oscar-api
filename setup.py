--- conflicted
+++ resolved
@@ -35,13 +35,9 @@
     # specify dependencies
     install_requires=[
         'setuptools',
-<<<<<<< HEAD
         'django-oscar>=1.1',
-        'djangorestframework<3.0.0'
-=======
         'django-oscar>=0.6',
         'djangorestframework>=3.1.0'
->>>>>>> d539f639
     ],
     # mark test target to require extras.
     extras_require={
