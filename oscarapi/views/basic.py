import functools
import itertools

from django.contrib import auth
from oscar.core.loading import get_model, get_class
from rest_framework import generics
from rest_framework.permissions import IsAdminUser
from rest_framework.response import Response

from .mixin import PutIsPatchMixin
from oscarapi import serializers, permissions
from oscarapi.basket.operations import assign_basket_strategy


Selector = get_class('partner.strategy', 'Selector')

__all__ = (
    'BasketList', 'BasketDetail',
    'LineAttributeList', 'LineAttributeDetail',
    'ProductList', 'ProductDetail',
    'ProductPrice', 'ProductAvailability',
    'StockRecordList', 'StockRecordDetail',
    'UserList', 'UserDetail',
    'OptionList', 'OptionDetail',
    'CountryList', 'CountryDetail',
    'PartnerList', 'PartnerDetail',
)

Basket = get_model('basket', 'Basket')
LineAttribute = get_model('basket', 'LineAttribute')
Product = get_model('catalogue', 'Product')
StockRecord = get_model('partner', 'StockRecord')
Option = get_model('catalogue', 'Option')
User = auth.get_user_model()
Country = get_model('address', 'Country')
Partner = get_model('partner', 'Partner')


# TODO: For all API's in this file, the permissions should be checked if they
# are sensible.
class CountryList(generics.ListAPIView):
    serializer_class = serializers.CountrySerializer
    model = Country
    queryset = Country.objects


class CountryDetail(generics.RetrieveAPIView):
    serializer_class = serializers.CountrySerializer
    model = Country
    queryset = Country.objects


class BasketList(generics.ListCreateAPIView):
    model = Basket
    serializer_class = serializers.BasketSerializer
    permission_classes = (IsAdminUser,)
    queryset = Basket.objects

    def get_queryset(self):
        return itertools.imap(
<<<<<<< HEAD
            functools.partial(assign_basket_strategy, request=self.request), 
            qs)
=======
            functools.partial(
                prepare_basket, request=self.request), self.queryset.all()
            )

>>>>>>> d539f639

class BasketDetail(PutIsPatchMixin, generics.RetrieveUpdateDestroyAPIView):
    model = Basket
    serializer_class = serializers.BasketSerializer
    permission_classes = (permissions.IsAdminUserOrRequestContainsBasket,)
<<<<<<< HEAD
    
    def get_object(self, queryset=None):
        basket = super(BasketDetail, self).get_object(queryset)
        return assign_basket_strategy(basket, self.request)
=======
    queryset = Basket.objects

    def get_object(self):
        basket = super(BasketDetail, self).get_object()
        return prepare_basket(basket, self.request)
>>>>>>> d539f639


class LineAttributeList(generics.ListCreateAPIView):
    model = LineAttribute
    queryset = LineAttribute.objects
    serializer_class = serializers.LineAttributeSerializer


class LineAttributeDetail(PutIsPatchMixin, generics.RetrieveAPIView):
    model = LineAttribute
    queryset = LineAttribute.objects
    serializer_class = serializers.LineAttributeSerializer


class ProductList(generics.ListAPIView):
    model = Product
    queryset = Product.objects
    serializer_class = serializers.ProductLinkSerializer


class ProductDetail(generics.RetrieveAPIView):
    model = Product
    queryset = Product.objects
    serializer_class = serializers.ProductSerializer


class ProductPrice(generics.RetrieveAPIView):

    def get(self, request, pk=None, format=None):
        product = Product.objects.get(id=pk)
        strategy = Selector().strategy(request=request, user=request.user)
        ser = serializers.PriceSerializer(
            strategy.fetch_for_product(product).price,
            context={'request': request})
        return Response(ser.data)


class ProductAvailability(generics.RetrieveAPIView):

    def get(self, request, pk=None, format=None):
        product = Product.objects.get(id=pk)
        strategy = Selector().strategy(request=request, user=request.user)
        ser = serializers.AvailabilitySerializer(
            strategy.fetch_for_product(product).availability,
            context={'request': request})
        return Response(ser.data)


class StockRecordList(generics.ListAPIView):
    model = StockRecord
    queryset = StockRecord.objects
    serializer_class = serializers.StockRecordSerializer
    queryset = StockRecord.objects

    def get(self, request, pk=None, *args, **kwargs):
        if pk is not None:
            self.queryset = self.queryset.filter(product__id=pk)

        return super(StockRecordList, self).get(request, *args, **kwargs)


class StockRecordDetail(generics.RetrieveAPIView):
    model = StockRecord
    queryset = StockRecord.objects
    serializer_class = serializers.StockRecordSerializer


class UserList(generics.ListAPIView):
    model = User
    queryset = User.objects
    serializer_class = serializers.UserSerializer
    permission_classes = (IsAdminUser,)


class UserDetail(generics.RetrieveAPIView):
    model = User
    queryset = User.objects
    serializer_class = serializers.UserSerializer
    permission_classes = (IsAdminUser,)


class OptionList(generics.ListAPIView):
    model = Option
    queryset = Option.objects
    serializer_class = serializers.OptionSerializer


class OptionDetail(generics.RetrieveAPIView):
    model = Option
    serializer_class = serializers.OptionSerializer
<<<<<<< HEAD


class PartnerList(generics.ListAPIView):
    model = Partner
    serializer_class = serializers.PartnerSerializer


class PartnerDetail(generics.RetrieveAPIView):
    model = Partner
    serializer_class = serializers.PartnerSerializer
=======
    queryset = Option.objects
>>>>>>> d539f639
<|MERGE_RESOLUTION|>--- conflicted
+++ resolved
@@ -51,39 +51,28 @@
 
 
 class BasketList(generics.ListCreateAPIView):
-    model = Basket
     serializer_class = serializers.BasketSerializer
     permission_classes = (IsAdminUser,)
     queryset = Basket.objects
 
     def get_queryset(self):
+        qs = super(BasketList, self).get_queryset()
         return itertools.imap(
-<<<<<<< HEAD
             functools.partial(assign_basket_strategy, request=self.request), 
             qs)
-=======
-            functools.partial(
-                prepare_basket, request=self.request), self.queryset.all()
-            )
-
->>>>>>> d539f639
 
 class BasketDetail(PutIsPatchMixin, generics.RetrieveUpdateDestroyAPIView):
-    model = Basket
     serializer_class = serializers.BasketSerializer
     permission_classes = (permissions.IsAdminUserOrRequestContainsBasket,)
-<<<<<<< HEAD
-    
-    def get_object(self, queryset=None):
-        basket = super(BasketDetail, self).get_object(queryset)
-        return assign_basket_strategy(basket, self.request)
-=======
     queryset = Basket.objects
+
+    # def get_object(self, queryset=None):
+    #     basket = super(BasketDetail, self).get_object(queryset)
+    #     return assign_basket_strategy(basket, self.request)
 
     def get_object(self):
         basket = super(BasketDetail, self).get_object()
-        return prepare_basket(basket, self.request)
->>>>>>> d539f639
+        return assign_basket_strategy(basket, self.request)
 
 
 class LineAttributeList(generics.ListCreateAPIView):
@@ -172,19 +161,15 @@
 
 
 class OptionDetail(generics.RetrieveAPIView):
-    model = Option
+    queryset = Option.objects
     serializer_class = serializers.OptionSerializer
-<<<<<<< HEAD
 
 
-class PartnerList(generics.ListAPIView):
-    model = Partner
-    serializer_class = serializers.PartnerSerializer
-
-
-class PartnerDetail(generics.RetrieveAPIView):
-    model = Partner
-    serializer_class = serializers.PartnerSerializer
-=======
-    queryset = Option.objects
->>>>>>> d539f639
+# class PartnerList(generics.ListAPIView):
+#     model = Partner
+#     serializer_class = serializers.PartnerSerializer
+#
+#
+# class PartnerDetail(generics.RetrieveAPIView):
+#     model = Partner
+#     serializer_class = serializers.PartnerSerializer